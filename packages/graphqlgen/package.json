{
  "name": "graphqlgen",
  "version": "0.3.0-beta4",
  "description": "Generate resolver types based on a GraphQL Schema",
  "main": "dist/index.js",
  "files": [
    "dist",
    "README.md"
  ],
  "bin": {
    "graphql-resolver-codegen": "dist/index.js",
    "graphqlgen": "dist/index.js",
    "gg": "dist/index.js"
  },
  "scripts": {
    "prepublish": "rm -rf example/node_modules && npm run build",
    "build": "npm run lint && tsc --declaration",
    "watch": "tsc -w",
    "lint": "tslint --project tsconfig.json {src,test}/**/*.ts",
    "t": "jest",
    "test": "npm run lint && npm run t",
    "gen": "ts-node --files src/index.ts"
  },
  "repository": {
    "type": "git",
    "url": "git+https://github.com/prisma/graphqlgen.git"
  },
  "author": "Prisma",
  "license": "MIT",
  "bugs": {
    "url": "https://github.com/prisma/graphqlgen/issues"
  },
  "homepage": "https://github.com/prisma/graphqlgen#readme",
  "dependencies": {
    "@babel/parser": "^7.1.3",
    "@babel/types": "7.1.3",
    "ajv": "^6.5.5",
    "camelcase": "5.0.0",
    "chalk": "2.4.1",
    "glob": "^7.1.3",
    "graphql": "^0.13.0 || ^14.0.0",
    "graphql-import": "0.7.1",
    "graphqlgen-json-schema": "0.2.12",
    "js-yaml": "3.12.0",
    "mkdirp": "0.5.1",
    "prettier": "1.15.1",
    "reason": "3.3.4",
    "rimraf": "2.6.2",
    "typescript": "3.1.6",
    "yargs": "12.0.2"
  },
  "devDependencies": {
<<<<<<< HEAD
=======
    "@babel/types": "7.1.5",
>>>>>>> 78cc3083
    "@types/camelcase": "4.1.0",
    "@types/graphql": "14.0.3",
    "@types/jest": "23.3.9",
    "@types/js-yaml": "3.11.2",
    "@types/mkdirp": "0.5.2",
    "@types/node": "10.12.2",
    "@types/prettier": "1.13.2",
    "@types/rimraf": "2.0.2",
    "@types/yargs": "12.0.1",
    "jest": "23.6.0",
    "ts-jest": "23.10.4",
    "ts-node": "7.0.1",
    "tslint": "5.11.0"
  }
}<|MERGE_RESOLUTION|>--- conflicted
+++ resolved
@@ -50,10 +50,6 @@
     "yargs": "12.0.2"
   },
   "devDependencies": {
-<<<<<<< HEAD
-=======
-    "@babel/types": "7.1.5",
->>>>>>> 78cc3083
     "@types/camelcase": "4.1.0",
     "@types/graphql": "14.0.3",
     "@types/jest": "23.3.9",
