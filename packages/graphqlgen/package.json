{
  "name": "graphqlgen",
  "version": "0.2.0-beta2",
  "description": "Generate resolver types based on a GraphQL Schema",
  "main": "dist/index.js",
  "bin": {
    "graphql-resolver-codegen": "dist/index.js",
    "graphqlgen": "dist/index.js",
    "gg": "dist/index.js"
  },
  "scripts": {
    "prepublish": "rm -rf example/node_modules && npm run build",
    "build": "npm run lint && tsc --declaration",
    "watch": "tsc -w",
    "lint": "tslint --project tsconfig.json {src,test}/**/*.ts",
    "t": "jest",
    "test": "npm run lint && npm run t",
    "gen": "ts-node --files src/index.ts"
  },
  "repository": {
    "type": "git",
    "url": "git+https://github.com/prisma/graphqlgen.git"
  },
  "author": "Prisma",
  "license": "MIT",
  "bugs": {
    "url": "https://github.com/prisma/graphqlgen/issues"
  },
  "homepage": "https://github.com/prisma/graphqlgen#readme",
  "dependencies": {
    "ajv": "^6.5.4",
    "camelcase": "5.0.0",
    "capitalize": "1.0.0",
    "chalk": "2.4.1",
    "graphql": "0.13.2",
    "graphql-import": "0.6.0",
    "graphqlgen-json-schema": "^0.2.0",
    "js-yaml": "^3.12.0",
    "mkdirp": "0.5.1",
    "prettier": "1.14.0",
    "reason": "3.3.2",
    "typescript": "^3.1.3",
    "yargs": "12.0.1"
  },
  "devDependencies": {
    "@types/camelcase": "4.1.0",
    "@types/capitalize": "1.0.1",
    "@types/graphql": "0.13.4",
    "@types/jest": "23.3.1",
    "@types/js-yaml": "^3.11.2",
    "@types/mkdirp": "0.5.2",
    "@types/node": "10.5.7",
    "@types/prettier": "1.13.2",
    "@types/yargs": "11.1.1",
    "jest": "23.6.0",
    "ts-jest": "23.10.4",
    "ts-node": "7.0.1",
<<<<<<< HEAD
    "tslint": "5.11.0",
    "typescript": "3.1.3"
=======
    "tslint": "5.11.0"
>>>>>>> 639f7eea
  },
  "prettier": {
    "semi": false,
    "trailingComma": "all",
    "singleQuote": true
  }
}<|MERGE_RESOLUTION|>--- conflicted
+++ resolved
@@ -55,12 +55,8 @@
     "jest": "23.6.0",
     "ts-jest": "23.10.4",
     "ts-node": "7.0.1",
-<<<<<<< HEAD
     "tslint": "5.11.0",
     "typescript": "3.1.3"
-=======
-    "tslint": "5.11.0"
->>>>>>> 639f7eea
   },
   "prettier": {
     "semi": false,
