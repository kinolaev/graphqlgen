{
  "name": "graphqlgen",
<<<<<<< HEAD
  "version": "0.3.0-beta1",
=======
  "version": "0.2.15",
>>>>>>> 7595aa89
  "description": "Generate resolver types based on a GraphQL Schema",
  "main": "dist/index.js",
  "files": [
    "dist",
    "README.md"
  ],
  "bin": {
    "graphql-resolver-codegen": "dist/index.js",
    "graphqlgen": "dist/index.js",
    "gg": "dist/index.js"
  },
  "scripts": {
    "prepublish": "rm -rf example/node_modules && npm run build",
    "build": "npm run lint && tsc --declaration",
    "watch": "tsc -w",
    "lint": "tslint --project tsconfig.json {src,test}/**/*.ts",
    "t": "jest",
    "test": "npm run lint && npm run t",
    "gen": "ts-node --files src/index.ts"
  },
  "repository": {
    "type": "git",
    "url": "git+https://github.com/prisma/graphqlgen.git"
  },
  "author": "Prisma",
  "license": "MIT",
  "bugs": {
    "url": "https://github.com/prisma/graphqlgen/issues"
  },
  "homepage": "https://github.com/prisma/graphqlgen#readme",
  "dependencies": {
    "@babel/parser": "^7.1.3",
    "ajv": "^6.5.5",
    "camelcase": "5.0.0",
    "chalk": "2.4.1",
    "glob": "^7.1.3",
    "graphql": "^0.13.0 || ^14.0.0",
    "graphql-import": "0.7.1",
    "graphqlgen-json-schema": "0.2.12",
    "js-yaml": "3.12.0",
    "mkdirp": "0.5.1",
    "prettier": "1.14.3",
    "reason": "3.3.4",
    "rimraf": "2.6.2",
    "typescript": "3.1.6",
    "yargs": "12.0.2"
  },
  "devDependencies": {
    "@babel/types": "7.1.3",
    "@types/camelcase": "4.1.0",
    "@types/graphql": "14.0.3",
    "@types/jest": "23.3.9",
    "@types/js-yaml": "3.11.2",
    "@types/mkdirp": "0.5.2",
    "@types/node": "10.12.2",
    "@types/prettier": "1.13.2",
    "@types/rimraf": "2.0.2",
    "@types/yargs": "12.0.1",
    "jest": "23.6.0",
    "ts-jest": "23.10.4",
    "ts-node": "7.0.1",
    "tslint": "5.11.0"
  }
}<|MERGE_RESOLUTION|>--- conflicted
+++ resolved
@@ -1,10 +1,6 @@
 {
   "name": "graphqlgen",
-<<<<<<< HEAD
   "version": "0.3.0-beta1",
-=======
-  "version": "0.2.15",
->>>>>>> 7595aa89
   "description": "Generate resolver types based on a GraphQL Schema",
   "main": "dist/index.js",
   "files": [
